--- conflicted
+++ resolved
@@ -110,16 +110,10 @@
   Field          Field[]
   ShareLink      DocumentShareLink[]
   documentDataId String
-<<<<<<< HEAD
-  documentData   DocumentData        @relation(fields: [documentDataId], references: [id], onDelete: Cascade)
-  createdAt      DateTime            @default(now())
-  updatedAt      DateTime            @default(now()) @updatedAt
-=======
   documentData   DocumentData   @relation(fields: [documentDataId], references: [id], onDelete: Cascade)
   documentMeta   DocumentMeta?
   createdAt      DateTime       @default(now())
   updatedAt      DateTime       @default(now()) @updatedAt
->>>>>>> 1e5ecd79
 
   @@unique([documentDataId])
 }
