<<<<<<< HEAD
import type { LucideIcon, LucideProps } from 'lucide-react/dist/lucide-react';

// eslint-disable-next-line @typescript-eslint/consistent-type-assertions
export const SignatureIcon = (({
  size = 24,
  color = 'currentColor',
  strokeWidth = 1.33,
  absoluteStrokeWidth,
  ...props
}: LucideProps) => {
  return (
    <svg
      width={size}
      height={size}
      viewBox="0 0 16 16"
      fill="none"
      xmlns="http://www.w3.org/2000/svg"
      {...props}
    >
      <path
        d="M1.5 11H14.5M1.5 14C1.5 14 8.72 2 4.86938 2H4.875C2.01 2 1.97437 14.0694 8 6.51188V6.5C8 6.5 9 11.3631 11.5 7.52375V7.5C11.5 7.5 11.5 9 14.5 9"
        stroke={color}
        strokeWidth={absoluteStrokeWidth ? (Number(strokeWidth) * 24) / Number(size) : strokeWidth}
        strokeLinecap="round"
        strokeLinejoin="round"
      />
    </svg>
  );
}) as LucideIcon;
=======
import { forwardRef } from 'react';

import type { LucideIcon } from 'lucide-react/dist/lucide-react';

export const SignatureIcon: LucideIcon = forwardRef(
  (
    { size = 24, color = 'currentColor', strokeWidth = 1.33, absoluteStrokeWidth, ...props },
    ref,
  ) => {
    return (
      <svg
        ref={ref}
        width={size}
        height={size}
        viewBox="0 0 16 16"
        fill="none"
        xmlns="http://www.w3.org/2000/svg"
        {...props}
      >
        <path
          d="M1.5 11H14.5M1.5 14C1.5 14 8.72 2 4.86938 2H4.875C2.01 2 1.97437 14.0694 8 6.51188V6.5C8 6.5 9 11.3631 11.5 7.52375V7.5C11.5 7.5 11.5 9 14.5 9"
          stroke={color}
          strokeWidth={
            absoluteStrokeWidth ? (Number(strokeWidth) * 24) / Number(size) : strokeWidth
          }
          strokeLinecap="round"
          strokeLinejoin="round"
        />
      </svg>
    );
  },
);
>>>>>>> 99481b61
<|MERGE_RESOLUTION|>--- conflicted
+++ resolved
@@ -1,34 +1,3 @@
-<<<<<<< HEAD
-import type { LucideIcon, LucideProps } from 'lucide-react/dist/lucide-react';
-
-// eslint-disable-next-line @typescript-eslint/consistent-type-assertions
-export const SignatureIcon = (({
-  size = 24,
-  color = 'currentColor',
-  strokeWidth = 1.33,
-  absoluteStrokeWidth,
-  ...props
-}: LucideProps) => {
-  return (
-    <svg
-      width={size}
-      height={size}
-      viewBox="0 0 16 16"
-      fill="none"
-      xmlns="http://www.w3.org/2000/svg"
-      {...props}
-    >
-      <path
-        d="M1.5 11H14.5M1.5 14C1.5 14 8.72 2 4.86938 2H4.875C2.01 2 1.97437 14.0694 8 6.51188V6.5C8 6.5 9 11.3631 11.5 7.52375V7.5C11.5 7.5 11.5 9 14.5 9"
-        stroke={color}
-        strokeWidth={absoluteStrokeWidth ? (Number(strokeWidth) * 24) / Number(size) : strokeWidth}
-        strokeLinecap="round"
-        strokeLinejoin="round"
-      />
-    </svg>
-  );
-}) as LucideIcon;
-=======
 import { forwardRef } from 'react';
 
 import type { LucideIcon } from 'lucide-react/dist/lucide-react';
@@ -61,4 +30,5 @@
     );
   },
 );
->>>>>>> 99481b61
+
+SignatureIcon.displayName = 'SignatureIcon';