--- conflicted
+++ resolved
@@ -19,10 +19,8 @@
     "NEXT_PRIVATE_DATABASE_URL",
     "NEXT_PRIVATE_NEXT_AUTH_SECRET",
     "NEXT_PUBLIC_SUBSCRIPTIONS_ENABLED",
-<<<<<<< HEAD
     "NEXT_PRIVATE_GOOGLE_CLIENT_ID",
-    "NEXT_PRIVATE_GOOGLE_CLIENT_SECRET"
-=======
+    "NEXT_PRIVATE_GOOGLE_CLIENT_SECRET",
     "NEXT_PRIVATE_SMTP_TRANSPORT",
     "NEXT_PRIVATE_MAILCHANNELS_API_KEY",
     "NEXT_PRIVATE_MAILCHANNELS_ENDPOINT",
@@ -38,6 +36,5 @@
     "NEXT_PRIVATE_SMTP_SECURE",
     "NEXT_PRIVATE_SMTP_FROM_NAME",
     "NEXT_PRIVATE_SMTP_FROM_ADDRESS"
->>>>>>> 32dcd4aa
   ]
 }