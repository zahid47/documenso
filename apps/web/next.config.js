/* eslint-disable @typescript-eslint/no-var-requires */
const path = require('path');
const { version } = require('./package.json');

const { parsed: env } = require('dotenv').config({
  path: path.join(__dirname, '../../.env.local'),
});

/** @type {import('next').NextConfig} */
const config = {
  experimental: {
    serverActions: true,
    serverActionsBodySizeLimit: '50mb',
  },
  reactStrictMode: true,
  transpilePackages: [
    '@documenso/lib',
    '@documenso/prisma',
    '@documenso/trpc',
    '@documenso/ui',
    '@documenso/email',
  ],
<<<<<<< HEAD
=======
  env: {
    ...env,
    APP_VERSION: version,
  },
>>>>>>> f8534b2c
  modularizeImports: {
    'lucide-react': {
      transform: 'lucide-react/dist/esm/icons/{{ kebabCase member }}',
    },
  },
};

module.exports = config;<|MERGE_RESOLUTION|>--- conflicted
+++ resolved
@@ -20,13 +20,9 @@
     '@documenso/ui',
     '@documenso/email',
   ],
-<<<<<<< HEAD
-=======
   env: {
-    ...env,
     APP_VERSION: version,
   },
->>>>>>> f8534b2c
   modularizeImports: {
     'lucide-react': {
       transform: 'lucide-react/dist/esm/icons/{{ kebabCase member }}',
