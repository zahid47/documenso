import { notFound, redirect } from 'next/navigation';

import { match } from 'ts-pattern';

import { PDF_VIEWER_PAGE_SELECTOR } from '@documenso/lib/constants/pdf-viewer';
import { getServerComponentSession } from '@documenso/lib/next-auth/get-server-session';
import { getDocumentAndSenderByToken } from '@documenso/lib/server-only/document/get-document-by-token';
import { viewedDocument } from '@documenso/lib/server-only/document/viewed-document';
import { getFieldsForToken } from '@documenso/lib/server-only/field/get-fields-for-token';
import { getRecipientByToken } from '@documenso/lib/server-only/recipient/get-recipient-by-token';
<<<<<<< HEAD
import { DocumentStatus, FieldType, SigningStatus } from '@documenso/prisma/client';
=======
import { getFile } from '@documenso/lib/universal/upload/get-file';
import { FieldType } from '@documenso/prisma/client';
>>>>>>> dfebdfcc
import { Card, CardContent } from '@documenso/ui/primitives/card';
import { ElementVisible } from '@documenso/ui/primitives/element-visible';
import { LazyPDFViewer } from '@documenso/ui/primitives/lazy-pdf-viewer';

import { DateField } from './date-field';
import { EmailField } from './email-field';
import { SigningForm } from './form';
import { NameField } from './name-field';
import { SigningProvider } from './provider';
import { SignatureField } from './signature-field';

export type SigningPageProps = {
  params: {
    token?: string;
  };
};

export default async function SigningPage({ params: { token } }: SigningPageProps) {
  if (!token) {
    return notFound();
  }

  const [document, fields, recipient] = await Promise.all([
    getDocumentAndSenderByToken({
      token,
    }).catch(() => null),
    getFieldsForToken({ token }),
    getRecipientByToken({ token }).catch(() => null),
    viewedDocument({ token }),
  ]);

  if (!document || !document.documentData || !recipient) {
    return notFound();
  }

<<<<<<< HEAD
  if (
    document.status === DocumentStatus.COMPLETED ||
    recipient.signingStatus === SigningStatus.SIGNED
  ) {
    redirect(`/sign/${token}/complete`);
  }

  const user = await getServerComponentSession();
=======
  const { documentData } = document;

  const documentDataUrl = await getFile(documentData)
    .then((buffer) => Buffer.from(buffer).toString('base64'))
    .then((data) => `data:application/pdf;base64,${data}`);
>>>>>>> dfebdfcc

  const user = await getServerComponentSession();

  return (
    <SigningProvider email={recipient.email} fullName={recipient.name} signature={user?.signature}>
      <div className="mx-auto w-full max-w-screen-xl px-4 md:px-8">
        <h1 className="mt-4 truncate text-2xl font-semibold md:text-3xl" title={document.title}>
          {document.title}
        </h1>

        <div className="mt-2.5 flex items-center gap-x-6">
          <p className="text-muted-foreground">
            {document.User.name} ({document.User.email}) has invited you to sign this document.
          </p>
        </div>

        <div className="mt-8 grid grid-cols-12 gap-y-8 lg:gap-x-8 lg:gap-y-0">
          <Card
            className="col-span-12 rounded-xl before:rounded-xl lg:col-span-7 xl:col-span-8"
            gradient
          >
            <CardContent className="p-2">
              <LazyPDFViewer document={documentDataUrl} />
            </CardContent>
          </Card>

          <div className="col-span-12 lg:col-span-5 xl:col-span-4">
            <SigningForm document={document} recipient={recipient} fields={fields} />
          </div>
        </div>

        <ElementVisible target={PDF_VIEWER_PAGE_SELECTOR}>
          {fields.map((field) =>
            match(field.type)
              .with(FieldType.SIGNATURE, () => (
                <SignatureField key={field.id} field={field} recipient={recipient} />
              ))
              .with(FieldType.NAME, () => (
                <NameField key={field.id} field={field} recipient={recipient} />
              ))
              .with(FieldType.DATE, () => (
                <DateField key={field.id} field={field} recipient={recipient} />
              ))
              .with(FieldType.EMAIL, () => (
                <EmailField key={field.id} field={field} recipient={recipient} />
              ))
              .otherwise(() => null),
          )}
        </ElementVisible>
      </div>
    </SigningProvider>
  );
}<|MERGE_RESOLUTION|>--- conflicted
+++ resolved
@@ -8,12 +8,8 @@
 import { viewedDocument } from '@documenso/lib/server-only/document/viewed-document';
 import { getFieldsForToken } from '@documenso/lib/server-only/field/get-fields-for-token';
 import { getRecipientByToken } from '@documenso/lib/server-only/recipient/get-recipient-by-token';
-<<<<<<< HEAD
+import { getFile } from '@documenso/lib/universal/upload/get-file';
 import { DocumentStatus, FieldType, SigningStatus } from '@documenso/prisma/client';
-=======
-import { getFile } from '@documenso/lib/universal/upload/get-file';
-import { FieldType } from '@documenso/prisma/client';
->>>>>>> dfebdfcc
 import { Card, CardContent } from '@documenso/ui/primitives/card';
 import { ElementVisible } from '@documenso/ui/primitives/element-visible';
 import { LazyPDFViewer } from '@documenso/ui/primitives/lazy-pdf-viewer';
@@ -49,24 +45,20 @@
     return notFound();
   }
 
-<<<<<<< HEAD
+  const { documentData } = document;
+
+  const documentDataUrl = await getFile(documentData)
+    .then((buffer) => Buffer.from(buffer).toString('base64'))
+    .then((data) => `data:application/pdf;base64,${data}`);
+
+  const user = await getServerComponentSession();
+
   if (
     document.status === DocumentStatus.COMPLETED ||
     recipient.signingStatus === SigningStatus.SIGNED
   ) {
     redirect(`/sign/${token}/complete`);
   }
-
-  const user = await getServerComponentSession();
-=======
-  const { documentData } = document;
-
-  const documentDataUrl = await getFile(documentData)
-    .then((buffer) => Buffer.from(buffer).toString('base64'))
-    .then((data) => `data:application/pdf;base64,${data}`);
->>>>>>> dfebdfcc
-
-  const user = await getServerComponentSession();
 
   return (
     <SigningProvider email={recipient.email} fullName={recipient.name} signature={user?.signature}>
