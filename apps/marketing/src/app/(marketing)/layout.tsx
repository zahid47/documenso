import React from 'react';

import { Footer } from '~/components/(marketing)/footer';
import { Header } from '~/components/(marketing)/header';

export type MarketingLayoutProps = {
  children: React.ReactNode;
};

export default function MarketingLayout({ children }: MarketingLayoutProps) {
  return (
<<<<<<< HEAD
    <div className="relative max-w-[100vw] pt-20 md:pt-28">
      <div className="fixed left-0 top-0 z-50 w-full bg-white/50 backdrop-blur-md">
=======
    <div className="relative max-w-[100vw] overflow-y-auto overflow-x-hidden pt-20 md:pt-28">
      <div className="bg-background/50 fixed left-0 top-0 z-50 w-full backdrop-blur-md">
>>>>>>> 99481b61
        <Header className="mx-auto h-16 max-w-screen-xl px-4 md:h-20 lg:px-8" />
      </div>

      <div className="relative mx-auto max-w-screen-xl px-4 lg:px-8">{children}</div>

      <Footer className="mt-24 bg-transparent backdrop-blur-[2px]" />
    </div>
  );
}<|MERGE_RESOLUTION|>--- conflicted
+++ resolved
@@ -9,13 +9,8 @@
 
 export default function MarketingLayout({ children }: MarketingLayoutProps) {
   return (
-<<<<<<< HEAD
-    <div className="relative max-w-[100vw] pt-20 md:pt-28">
-      <div className="fixed left-0 top-0 z-50 w-full bg-white/50 backdrop-blur-md">
-=======
     <div className="relative max-w-[100vw] overflow-y-auto overflow-x-hidden pt-20 md:pt-28">
       <div className="bg-background/50 fixed left-0 top-0 z-50 w-full backdrop-blur-md">
->>>>>>> 99481b61
         <Header className="mx-auto h-16 max-w-screen-xl px-4 md:h-20 lg:px-8" />
       </div>
 
