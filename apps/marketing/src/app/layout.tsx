--- conflicted
+++ resolved
@@ -61,18 +61,13 @@
       </Suspense>
 
       <body>
-<<<<<<< HEAD
         <FeatureFlagProvider initialFlags={flags}>
-          <PlausibleProvider>{children}</PlausibleProvider>
-          <Toaster />
+          <ThemeProvider attribute="class" defaultTheme="system" enableSystem>
+            <PlausibleProvider>{children}</PlausibleProvider>
+          </ThemeProvider>
         </FeatureFlagProvider>
-=======
-        <ThemeProvider attribute="class" defaultTheme="system" enableSystem>
-          <PlausibleProvider>{children}</PlausibleProvider>
-        </ThemeProvider>
 
         <Toaster />
->>>>>>> 99481b61
       </body>
     </html>
   );
